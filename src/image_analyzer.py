--- conflicted
+++ resolved
@@ -1,132 +1,36 @@
 import cv2
 import numpy as np
-from typing import Dict, List, Any, Optional, Tuple
-import logging
-from dataclasses import dataclass
-import asyncio
-from concurrent.futures import ThreadPoolExecutor
-import time
-
-
-@dataclass
-class ImageAnalysisResult:
-    """Container for image analysis results"""
-
-    dominant_colors: List[str]
-    color_palette: List[str]
-    brightness: float
-    contrast: float
-    saturation: float
-    sharpness: float
-    noise_level: float
-    composition_score: float
-    objects_detected: List[Dict[str, Any]]
-    faces_detected: List[Dict[str, Any]]
-    text_regions: List[Dict[str, Any]]
-    image_regions: List[Dict[str, Any]]
-    background_analysis: Dict[str, Any]
-    technical_quality: Dict[str, Any]
-    aesthetic_score: float
-    processing_time: float
-    metadata: Dict[str, Any]
+import easyocr
+from colorthief import ColorThief
+from PIL import Image, ImageFont, ImageDraw
+import torch
+from ultralytics import YOLO
+from sklearn.cluster import KMeans
+import os
+import tempfile
+from typing import Dict, List, Tuple, Any
+import json
+from pathlib import Path
 
 
 class ImageAnalyzer:
-    """Advanced image analysis with computer vision techniques"""
-
     def __init__(self):
-<<<<<<< HEAD
-        self.logger = logging.getLogger(__name__)
-        self.executor = ThreadPoolExecutor(max_workers=4)
-
-        # Initialize OpenCV cascades
-=======
         self.ocr_reader = easyocr.Reader(["en"])
         # Initialize YOLO for object detection (helps with layout analysis)
 
->>>>>>> 156c272a
-        try:
-            self.face_cascade = cv2.CascadeClassifier(
-                cv2.data.haarcascades + "haarcascade_frontalface_default.xml"
-            )
-        except Exception as e:
-            self.logger.warning(f"Could not load face cascade: {e}")
-            self.face_cascade = None
-
-    async def analyze_image(self, image_path: str) -> ImageAnalysisResult:
-        """Comprehensive image analysis"""
-        start_time = time.time()
-
+        try:
+            self.yolo_model = YOLO("yolov8n.pt")  # Lightweight model for speed
+        except:
+            self.yolo_model = None
+            print("Warning: YOLO model not available, using fallback detection")
+
+    async def analyze_image(self, image_path: str) -> Dict[str, Any]:
+        """Comprehensive image analysis for template generation"""
         try:
             # Load image
 
             image = cv2.imread(image_path)
             if image is None:
-<<<<<<< HEAD
-                raise ValueError(f"Could not load image: {image_path}")
-
-            # Run analysis tasks concurrently
-            tasks = [
-                self._analyze_colors(image),
-                self._analyze_technical_quality(image),
-                self._detect_objects(image),
-                self._detect_faces(image),
-                self._detect_text_regions(image),
-                self._analyze_composition(image),
-                self._segment_image_regions(image),
-                self._analyze_background(image),
-            ]
-
-            results = await asyncio.gather(*tasks, return_exceptions=True)
-
-            # Process results
-            (
-                color_analysis,
-                technical_analysis,
-                objects,
-                faces,
-                text_regions,
-                composition,
-                image_regions,
-                background,
-            ) = results
-
-            # Handle exceptions
-            for i, result in enumerate(results):
-                if isinstance(result, Exception):
-                    self.logger.error(f"Analysis task {i} failed: {result}")
-                    results[i] = {"error": str(result)}
-
-            # Calculate aesthetic score
-            aesthetic_score = self._calculate_aesthetic_score(
-                technical_analysis, composition, color_analysis
-            )
-
-            processing_time = time.time() - start_time
-
-            return ImageAnalysisResult(
-                dominant_colors=color_analysis.get("dominant_colors", []),
-                color_palette=color_analysis.get("color_palette", []),
-                brightness=technical_analysis.get("brightness", 0.0),
-                contrast=technical_analysis.get("contrast", 0.0),
-                saturation=color_analysis.get("saturation", 0.0),
-                sharpness=technical_analysis.get("sharpness", 0.0),
-                noise_level=technical_analysis.get("noise_level", 0.0),
-                composition_score=composition.get("score", 0.0),
-                objects_detected=objects if isinstance(objects, list) else [],
-                faces_detected=faces if isinstance(faces, list) else [],
-                text_regions=text_regions if isinstance(text_regions, list) else [],
-                image_regions=image_regions if isinstance(image_regions, list) else [],
-                background_analysis=background if isinstance(background, dict) else {},
-                technical_quality=(
-                    technical_analysis if isinstance(technical_analysis, dict) else {}
-                ),
-                aesthetic_score=aesthetic_score,
-                processing_time=processing_time,
-                metadata={"image_path": image_path, "image_shape": image.shape},
-            )
-
-=======
                 raise ValueError("Could not load image")
             # Get image dimensions
 
@@ -151,60 +55,12 @@
                 "background_info": background_info,
                 "analysis_complete": True,
             }
->>>>>>> 156c272a
-        except Exception as e:
-            self.logger.error(f"Image analysis failed: {e}")
-            return ImageAnalysisResult(
-                dominant_colors=[],
-                color_palette=[],
-                brightness=0.0,
-                contrast=0.0,
-                saturation=0.0,
-                sharpness=0.0,
-                noise_level=0.0,
-                composition_score=0.0,
-                objects_detected=[],
-                faces_detected=[],
-                text_regions=[],
-                image_regions=[],
-                background_analysis={},
-                technical_quality={},
-                aesthetic_score=0.0,
-                processing_time=time.time() - start_time,
-                metadata={"error": str(e)},
-            )
-
-    async def _analyze_colors(self, image: np.ndarray) -> Dict[str, Any]:
-        """Analyze color properties of the image"""
-        try:
-<<<<<<< HEAD
-            # Convert to different color spaces
-            hsv = cv2.cvtColor(image, cv2.COLOR_BGR2HSV)
-            lab = cv2.cvtColor(image, cv2.COLOR_BGR2LAB)
-
-            # Calculate dominant colors using K-means
-            pixels = image.reshape(-1, 3)
-            pixels = np.float32(pixels)
-
-            # K-means clustering for dominant colors
-            k = 5
-            criteria = (cv2.TERM_CRITERIA_EPS + cv2.TERM_CRITERIA_MAX_ITER, 20, 1.0)
-            _, labels, centers = cv2.kmeans(
-                pixels, k, None, criteria, 10, cv2.KMEANS_RANDOM_CENTERS
-            )
-
-            # Convert centers to hex colors
-            dominant_colors = []
-            for center in centers:
-                color_hex = "#{:02x}{:02x}{:02x}".format(
-                    int(center[2]), int(center[1]), int(center[0])  # BGR to RGB
-                )
-                dominant_colors.append(color_hex)
-
-            # Calculate color statistics
-            saturation = np.mean(hsv[:, :, 1]) / 255.0
-            value = np.mean(hsv[:, :, 2]) / 255.0
-=======
+        except Exception as e:
+            raise Exception(f"Image analysis failed: {str(e)}")
+
+    async def _extract_colors(self, image_path: str) -> Dict[str, Any]:
+        """Extract dominant colors from the image"""
+        try:
             # Use ColorThief for dominant colors
 
             color_thief = ColorThief(image_path)
@@ -229,48 +85,24 @@
 
             kmeans = KMeans(n_clusters=5, random_state=42, n_init=10)
             kmeans.fit(pixels)
->>>>>>> 156c272a
-
-            # Generate color palette (simplified)
-            color_palette = dominant_colors[:3]  # Top 3 colors
+
+            cluster_colors = kmeans.cluster_centers_.astype(int)
+            cluster_hex = [
+                "#{:02x}{:02x}{:02x}".format(*color) for color in cluster_colors
+            ]
 
             return {
-                "dominant_colors": dominant_colors,
-                "color_palette": color_palette,
-                "saturation": float(saturation),
-                "value": float(value),
-                "color_diversity": len(np.unique(labels)),
+                "dominant_color": dominant_hex,
+                "palette": palette_hex,
+                "cluster_colors": cluster_hex,
+                "color_analysis": "high_accuracy",
             }
         except Exception as e:
-            return {"error": f"Color analysis failed: {str(e)}"}
-
-    async def _analyze_technical_quality(self, image: np.ndarray) -> Dict[str, Any]:
-        """Analyze technical quality metrics"""
-        try:
-<<<<<<< HEAD
-            gray = cv2.cvtColor(image, cv2.COLOR_BGR2GRAY)
-
-            # Brightness
-            brightness = np.mean(gray) / 255.0
-
-            # Contrast (standard deviation)
-            contrast = np.std(gray) / 255.0
-
-            # Sharpness (Laplacian variance)
-            laplacian = cv2.Laplacian(gray, cv2.CV_64F)
-            sharpness = np.var(laplacian)
-
-            # Noise level (using high-frequency components)
-            kernel = np.array([[-1, -1, -1], [-1, 8, -1], [-1, -1, -1]])
-            noise = cv2.filter2D(gray, -1, kernel)
-            noise_level = np.std(noise)
-
-            # Exposure analysis
-            hist = cv2.calcHist([gray], [0], None, [256], [0, 256])
-            underexposed = np.sum(hist[:25]) / gray.size
-            overexposed = np.sum(hist[230:]) / gray.size
-
-=======
+            return {"error": f"Color extraction failed: {str(e)}"}
+
+    async def _detect_fonts(self, image: np.ndarray) -> Dict[str, Any]:
+        """Detect and analyze fonts in the image"""
+        try:
             # Convert to grayscale for text analysis
 
             gray = cv2.cvtColor(image, cv2.COLOR_BGR2GRAY)
@@ -316,22 +148,12 @@
                             ),
                         }
                     )
->>>>>>> 156c272a
             return {
-                "brightness": float(brightness),
-                "contrast": float(contrast),
-                "sharpness": float(sharpness),
-                "noise_level": float(noise_level),
-                "underexposed_ratio": float(underexposed),
-                "overexposed_ratio": float(overexposed),
+                "detected_fonts": font_info,
+                "font_analysis": "high_accuracy",
+                "total_text_regions": len(font_info),
             }
         except Exception as e:
-<<<<<<< HEAD
-            return {"error": f"Technical quality analysis failed: {str(e)}"}
-
-    async def _detect_objects(self, image: np.ndarray) -> List[Dict[str, Any]]:
-        """Detect objects in the image using basic computer vision"""
-=======
             return {"error": f"Font detection failed: {str(e)}"}
 
     def _classify_text_type(self, text: str, font_size: int) -> str:
@@ -411,60 +233,36 @@
 
     async def _analyze_layout(self, image: np.ndarray) -> Dict[str, Any]:
         """Analyze layout structure using computer vision"""
->>>>>>> 156c272a
-        try:
+        try:
+            height, width = image.shape[:2]
             gray = cv2.cvtColor(image, cv2.COLOR_BGR2GRAY)
 
-<<<<<<< HEAD
-            # Edge detection
+            # Edge detection for layout analysis
+
             edges = cv2.Canny(gray, 50, 150)
 
-            # Find contours
-=======
-            # Edge detection for layout analysis
-
-            edges = cv2.Canny(gray, 50, 150)
-
             # Find contours for layout regions
 
->>>>>>> 156c272a
             contours, _ = cv2.findContours(
                 edges, cv2.RETR_EXTERNAL, cv2.CHAIN_APPROX_SIMPLE
             )
 
-<<<<<<< HEAD
-            objects = []
-            for i, contour in enumerate(contours[:10]):  # Limit to 10 largest
-=======
             # Filter and analyze significant contours
 
             layout_regions = []
             for i, contour in enumerate(contours):
->>>>>>> 156c272a
                 area = cv2.contourArea(contour)
-                if area > 1000:  # Filter small objects
+                if area > (width * height * 0.01):  # Filter small regions
                     x, y, w, h = cv2.boundingRect(contour)
-                    objects.append(
+
+                    layout_regions.append(
                         {
-                            "id": i,
-                            "bbox": [x, y, w, h],
-                            "area": float(area),
-                            "confidence": min(
-                                area / 10000, 1.0
-                            ),  # Simplified confidence
-                            "type": "object",  # Generic type
+                            "id": f"region_{i}",
+                            "bbox": [x, y, x + w, y + h],
+                            "area": area,
+                            "aspect_ratio": w / h if h > 0 else 1,
                         }
                     )
-<<<<<<< HEAD
-
-            return objects
-
-        except Exception as e:
-            return [{"error": f"Object detection failed: {str(e)}"}]
-
-    async def _detect_faces(self, image: np.ndarray) -> List[Dict[str, Any]]:
-        """Detect faces in the image"""
-=======
             # Analyze grid structure
 
             grid_analysis = self._analyze_grid_structure(layout_regions, width, height)
@@ -533,31 +331,9 @@
 
     async def _detect_image_regions(self, image: np.ndarray) -> List[Dict[str, Any]]:
         """Detect and classify image regions"""
->>>>>>> 156c272a
-        try:
-            if self.face_cascade is None:
-                return [{"error": "Face cascade not available"}]
-
-<<<<<<< HEAD
-            gray = cv2.cvtColor(image, cv2.COLOR_BGR2GRAY)
-            faces = self.face_cascade.detectMultiScale(
-                gray, scaleFactor=1.1, minNeighbors=5, minSize=(30, 30)
-            )
-
-            face_list = []
-            for i, (x, y, w, h) in enumerate(faces):
-                face_list.append(
-                    {
-                        "id": i,
-                        "bbox": [int(x), int(y), int(w), int(h)],
-                        "confidence": 0.8,  # Simplified confidence
-                        "type": "face",
-                    }
-                )
-
-            return face_list
-
-=======
+        try:
+            height, width = image.shape[:2]
+
             # Use YOLO if available for object detection
 
             image_regions = []
@@ -586,97 +362,15 @@
             if not image_regions:
                 image_regions = await self._detect_images_by_segmentation(image)
             return image_regions
->>>>>>> 156c272a
-        except Exception as e:
-            return [{"error": f"Face detection failed: {str(e)}"}]
-
-    async def _detect_text_regions(self, image: np.ndarray) -> List[Dict[str, Any]]:
-        """Detect potential text regions"""
-        try:
-            gray = cv2.cvtColor(image, cv2.COLOR_BGR2GRAY)
-
-<<<<<<< HEAD
-            # Use MSER (Maximally Stable Extremal Regions) for text detection
-            mser = cv2.MSER_create()
-            regions, _ = mser.detectRegions(gray)
-
-            text_regions = []
-            for i, region in enumerate(regions[:20]):  # Limit to 20 regions
-                if len(region) > 10:  # Filter very small regions
-                    x, y, w, h = cv2.boundingRect(region)
-                    aspect_ratio = w / h if h > 0 else 0
-
-                    # Filter based on text-like properties
-                    if 0.1 < aspect_ratio < 10 and w > 10 and h > 5:
-                        text_regions.append(
-                            {
-                                "id": i,
-                                "bbox": [x, y, w, h],
-                                "confidence": 0.6,  # Simplified confidence
-                                "type": "text_region",
-                                "aspect_ratio": float(aspect_ratio),
-                            }
-                        )
-
-            return text_regions[:10]  # Limit to 10 text regions
-
-        except Exception as e:
-            return [{"error": f"Text detection failed: {str(e)}"}]
-
-    async def _analyze_composition(self, image: np.ndarray) -> Dict[str, Any]:
-        """Analyze image composition"""
-        try:
-            height, width = image.shape[:2]
-            gray = cv2.cvtColor(image, cv2.COLOR_BGR2GRAY)
-
-            # Rule of thirds analysis
-            third_h, third_w = height // 3, width // 3
-            roi_points = [
-                (third_w, third_h),
-                (2 * third_w, third_h),
-                (third_w, 2 * third_h),
-                (2 * third_w, 2 * third_h),
-            ]
-
-            # Calculate interest points near rule of thirds intersections
-            interest_score = 0
-            for x, y in roi_points:
-                roi = gray[
-                    max(0, y - 20) : min(height, y + 20),
-                    max(0, x - 20) : min(width, x + 20),
-                ]
-                if roi.size > 0:
-                    interest_score += np.std(roi)
-
-            # Symmetry analysis
-            left_half = gray[:, : width // 2]
-            right_half = cv2.flip(gray[:, width // 2 :], 1)
-            min_width = min(left_half.shape[1], right_half.shape[1])
-            symmetry_score = (
-                1.0
-                - np.mean(
-                    np.abs(
-                        left_half[:, :min_width].astype(float)
-                        - right_half[:, :min_width].astype(float)
-                    )
-                )
-                / 255.0
-            )
-
-            # Overall composition score
-            composition_score = (interest_score / 1000 + symmetry_score) / 2
-            composition_score = min(composition_score, 1.0)
-
-            return {
-                "score": float(composition_score),
-                "rule_of_thirds_score": float(interest_score / 1000),
-                "symmetry_score": float(symmetry_score),
-                "aspect_ratio": float(width / height),
-            }
-
-        except Exception as e:
-            return {"error": f"Composition analysis failed: {str(e)}"}
-=======
+        except Exception as e:
+            return [{"error": f"Image region detection failed: {str(e)}"}]
+
+    def _classify_image_type(self, image: np.ndarray, bbox: List[int]) -> str:
+        """Classify image region as placeholder_icon or real_photo"""
+        try:
+            x1, y1, x2, y2 = bbox
+            roi = image[y1:y2, x1:x2]
+
             if roi.size == 0:
                 return "unknown"
             # Convert to RGB for analysis
@@ -706,10 +400,11 @@
                 return "real_photo"
         except Exception:
             return "unknown"
->>>>>>> 156c272a
-
-    async def _segment_image_regions(self, image: np.ndarray) -> List[Dict[str, Any]]:
-        """Segment image into distinct regions"""
+
+    async def _detect_images_by_segmentation(
+        self, image: np.ndarray
+    ) -> List[Dict[str, Any]]:
+        """Fallback method to detect image regions using color segmentation"""
         try:
             height, width = image.shape[:2]
             gray = cv2.cvtColor(image, cv2.COLOR_BGR2GRAY)
@@ -718,50 +413,6 @@
 
             _, thresh = cv2.threshold(gray, 0, 255, cv2.THRESH_BINARY + cv2.THRESH_OTSU)
 
-<<<<<<< HEAD
-            # Find connected components
-            num_labels, labels, stats, centroids = cv2.connectedComponentsWithStats(
-                thresh, connectivity=8
-            )
-
-            image_regions = []
-            for i in range(1, num_labels):  # Skip background (label 0)
-                area = stats[i, cv2.CC_STAT_AREA]
-                if area > width * height * 0.01:  # At least 1% of image
-                    x = stats[i, cv2.CC_STAT_LEFT]
-                    y = stats[i, cv2.CC_STAT_TOP]
-                    w = stats[i, cv2.CC_STAT_WIDTH]
-                    h = stats[i, cv2.CC_STAT_HEIGHT]
-
-                    # Calculate region properties
-                    region_mask = (labels == i).astype(np.uint8)
-                    region_pixels = image[region_mask == 1]
-                    avg_color = (
-                        np.mean(region_pixels, axis=0)
-                        if len(region_pixels) > 0
-                        else [0, 0, 0]
-                    )
-
-                    image_regions.append(
-                        {
-                            "id": i - 1,
-                            "bbox": [int(x), int(y), int(w), int(h)],
-                            "area": int(area),
-                            "centroid": [
-                                float(centroids[i][0]),
-                                float(centroids[i][1]),
-                            ],
-                            "avg_color": [
-                                int(avg_color[2]),
-                                int(avg_color[1]),
-                                int(avg_color[0]),
-                            ],  # BGR to RGB
-                            "area_ratio": float(area / (width * height)),
-                            "type": "region",
-                            "placeholder_tag": f"{{IMAGE_{i}}}",
-                        }
-                    )
-=======
             # Find contours
 
             contours, _ = cv2.findContours(
@@ -789,7 +440,6 @@
                                 "placeholder_tag": f"{{IMAGE_{i + 1}}}",
                             }
                         )
->>>>>>> 156c272a
             return image_regions[:10]  # Limit to 10 image regions
         except Exception as e:
             return [{"error": f"Segmentation detection failed: {str(e)}"}]
@@ -843,31 +493,4 @@
                 "background_variance": float(bg_variance),
             }
         except Exception as e:
-            return {"error": f"Background analysis failed: {str(e)}"}
-
-    def _calculate_aesthetic_score(
-        self,
-        technical: Dict[str, Any],
-        composition: Dict[str, Any],
-        colors: Dict[str, Any],
-    ) -> float:
-        """Calculate overall aesthetic score"""
-        try:
-            # Weight different factors
-            tech_score = (
-                technical.get("sharpness", 0) / 1000
-                + technical.get("contrast", 0)
-                + (1 - technical.get("noise_level", 1000) / 1000)
-            ) / 3
-
-            comp_score = composition.get("score", 0)
-            color_score = (
-                colors.get("saturation", 0) * colors.get("color_diversity", 1) / 10
-            )
-
-            # Combine scores
-            aesthetic_score = tech_score * 0.4 + comp_score * 0.4 + color_score * 0.2
-            return min(max(aesthetic_score, 0.0), 1.0)
-
-        except Exception:
-            return 0.5  # Default neutral score+            return {"error": f"Background analysis failed: {str(e)}"}