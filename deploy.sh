--- conflicted
+++ resolved
@@ -188,16 +188,6 @@
         return 503;
     }
 }
-<<<<<<< HEAD
-NGINX_MAINTENANCE_EOF
-    
-    # Enable maintenance site
-    sudo ln -sf /etc/nginx/sites-available/pinmaker-maintenance /etc/nginx/sites-enabled/pinmaker-maintenance
-    sudo rm -f /etc/nginx/sites-enabled/pinmaker.kraftysprouts.com
-    sudo nginx -t && sudo systemctl reload nginx
-    
-    log_deploy "Maintenance mode enabled"
-=======
 EOF
 
     # Enable maintenance mode
@@ -207,7 +197,6 @@
     else
         warn "⚠️ Could not enable maintenance mode, continuing anyway"
     fi
->>>>>>> c4be0f37
 }
 
 # Disable maintenance mode
@@ -222,20 +211,8 @@
         warn "⚠️ Could not disable maintenance mode properly"
     fi
     
-<<<<<<< HEAD
-    # Restore original nginx configuration
-    sudo rm -f /etc/nginx/sites-enabled/pinmaker-maintenance
-    sudo ln -sf /etc/nginx/sites-available/pinmaker.kraftysprouts.com /etc/nginx/sites-enabled/pinmaker.kraftysprouts.com
-    sudo nginx -t && sudo systemctl reload nginx
-    
-    # Remove maintenance file
-    rm -f "$MAINTENANCE_FILE"
-    
-    log_deploy "Maintenance mode disabled"
-=======
     # Clean up maintenance files
     sudo rm -f /tmp/maintenance.html /etc/nginx/sites-available/maintenance
->>>>>>> c4be0f37
 }
 
 # Fetch latest code
@@ -450,13 +427,6 @@
     log "Verifying deployment..."
     
     # Wait for application to be ready
-<<<<<<< HEAD
-    sleep 10
-    
-    # Check health endpoint
-    local health_url="http://localhost:8000/health"
-=======
->>>>>>> c4be0f37
     local max_attempts=30
     local attempt=1
     
@@ -474,15 +444,9 @@
         fi
     done
     
-<<<<<<< HEAD
-    # Check main page via HTTPS
-    if curl -f -s --max-time 15 "https://$DOMAIN" >/dev/null; then
-        log_deploy "Main page check passed"
-=======
     # Test main page
     if curl -f -s https://pinmaker.kraftysprouts.com >/dev/null 2>&1; then
         log "✅ Main page accessible"
->>>>>>> c4be0f37
     else
         warn "⚠️ Main page not accessible via HTTPS"
     fi
